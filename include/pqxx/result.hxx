/* Definitions for the pqxx::result class and support classes.
 *
 * pqxx::result represents the set of result rows from a database query.
 *
 * DO NOT INCLUDE THIS FILE DIRECTLY; include pqxx/result instead.
 *
 * Copyright (c) 2000-2025, Jeroen T. Vermeulen.
 *
 * See COPYING for copyright license.  If you did not receive a file called
 * COPYING with this source code, please notify the distributor of this
 * mistake, or contact the author.
 */
#ifndef PQXX_H_RESULT
#define PQXX_H_RESULT

#if !defined(PQXX_HEADER_PRE)
#  error "Include libpqxx headers as <pqxx/header>, not <pqxx/header.hxx>."
#endif

#include <format>
#include <functional>
#include <ios>
#include <list>
#include <memory>
#include <stdexcept>

#include "pqxx/except.hxx"
#include "pqxx/types.hxx"
#include "pqxx/util.hxx"
#include "pqxx/zview.hxx"

#include "pqxx/internal/encodings.hxx"


namespace pqxx::internal
{
PQXX_LIBEXPORT void clear_result(pq::PGresult const *) noexcept;
} // namespace pqxx::internal


namespace pqxx::internal::gate
{
class result_connection;
class result_creation;
class result_field_ref;
class result_pipeline;
class result_row;
class result_sql_cursor;
} // namespace pqxx::internal::gate


namespace pqxx::internal
{
// 9.0: Remove this, just use the notice handler in connection/result.
/// Various callbacks waiting for a notice to come in.
struct notice_waiters final
{
  std::function<void(zview)> notice_handler;
  std::list<errorhandler *> errorhandlers;

  notice_waiters() = default;
  notice_waiters(notice_waiters const &) = delete;
  notice_waiters(notice_waiters &&) = delete;
  notice_waiters &operator=(notice_waiters const &) = delete;
  notice_waiters &operator=(notice_waiters &&) = delete;
};
} // namespace pqxx::internal


namespace pqxx
{
class row_ref;
class field_ref;


/// Result set containing data returned by a query or command.
/** This behaves as a container (as defined by the C++ standard library) and
 * provides random access const iterators to iterate over its rows.  You can
 * also access a row by indexing a `result R` by the row's zero-based
 * number:
 *
 * ```cxx
 *     for (result::size_type i=0; i < std::size(R); ++i) Process(R[i]);
 * ```
 *
 * Result sets in libpqxx are lightweight, reference-counted wrapper objects
 * which are relatively small and cheap to copy.  Think of a result object as
 * a "smart pointer" to an underlying result set.
 *
 * @warning The result set that a result object points to is not thread-safe.
 * If you copy a result object, it still refers to the same underlying result
 * set.  So never copy, destroy, query, or otherwise access a result while
 * another thread may be copying, destroying, querying, or otherwise accessing
 * the same result set--even if it is doing so through a different result
 * object!
 */
class PQXX_LIBEXPORT result final
{
public:
  using size_type = result_size_type;
  using difference_type = result_difference_type;
  using reference = row_ref;
  using const_iterator = const_result_iterator;
  using pointer = const_iterator;
  using iterator = const_iterator;
  using const_reverse_iterator = const_reverse_result_iterator;
  using reverse_iterator = const_reverse_iterator;

  result() noexcept : m_data{}, m_query{}, m_encoding{encoding_group::unknown}
  {}

  result(result const &rhs) noexcept = default;
  result(result &&rhs) noexcept = default;

  /// Assign one result to another.
  /** Copying results is cheap: it copies only smart pointers, but the actual
   * data stays in the same place.
   */
  result &operator=(result const &rhs) noexcept = default;

  /// Assign one result to another, invaliding the old one.
  result &operator=(result &&rhs) noexcept = default;

  /**
   * @name Comparisons
   *
   * @warning The meaning of these comparisons has changed in 8.0.  The _old_
   * comparisons went through the results' data (but not metadata!) and looked
   * for differences.  This was fairy arbitrary and a potential performance
   * trap.
   *
   * A `result` is essentially a reference-counted pointer to a data structure
   * that we received from the database.  When you copy a result (through
   * assignment or copy construction) you get a second reference to the same
   * underlying data structure.
   *
   * This can be important because efficient code will use all kinds of direct
   * references to that data: @ref row_ref, @ref field_ref, `std::string_vew`,
   * @ref zview, raw C-style string pointers.  Those all stay valid even when
   * you copy your `result` and destroy the original, because all you really
   * did was replace one smart pointer with another.  The actual data
   * structure underneath stays exactly where it was.
   *
   * (This may also help explain why we have @ref row and @ref field classes on
   * the one hand, and @ref row_ref, @ref field_ref, and iterators on the
   * other.  @ref row and @ref field contain their own copy of the `result`.
   * Those other classes carry just a _pointer_ to the `result`.)
   *
   * The meaning of the `result` comparison operators is: _Do these two
   * `result` objects refer to the same underlying data structure?_
   */
  //@{
  /// Compare two results for equality.
  [[nodiscard]] bool operator==(result const &rhs) const noexcept
  {
    return rhs.m_data == m_data;
  }
  /// Compare two results for inequality.
  [[nodiscard]] bool operator!=(result const &rhs) const noexcept
  {
    return not operator==(rhs);
  }
  //@}

  /// Iterate rows, reading them directly into a tuple of "TYPE...".
  /** Converts the fields to values of the given respective types.
   *
   * Use this only with a ranged "for" loop.  The iteration produces
   * std::tuple<TYPE...> which you can "unpack" to a series of `auto`
   * variables.
   */
  template<typename... TYPE> auto iter() const;

  [[nodiscard]] const_reverse_iterator rbegin() const noexcept;
  [[nodiscard]] const_reverse_iterator crbegin() const noexcept;
  [[nodiscard]] const_reverse_iterator rend() const noexcept;
  [[nodiscard]] const_reverse_iterator crend() const noexcept;

  [[nodiscard]] const_iterator begin() const noexcept;
  [[nodiscard]] const_iterator cbegin() const noexcept;
  [[nodiscard]] inline const_iterator end() const noexcept;
  [[nodiscard]] inline const_iterator cend() const noexcept;

  [[nodiscard]] row_ref front() const noexcept;
  [[nodiscard]] row_ref back() const noexcept;

  [[nodiscard]] PQXX_PURE size_type size() const noexcept;
  [[nodiscard]] PQXX_PURE bool empty() const noexcept;
  [[nodiscard]] PQXX_PURE size_type capacity() const noexcept
  {
    return size();
  }

  /// Exchange two `result` values in an exception-safe manner.
  /** If the swap fails, the two values will be exactly as they were before.
   *
   * The swap is not necessarily thread-safe.
   */
  void swap(result &) noexcept;

  /// Index a result by number to get to a row.
  /** This returns a @ref row object.  Generally you should not keep the row
   * around as a variable, but if you do, make sure that your variable is a
   * `row`, not a `row&`.
   *
   * If you are working in C++23 or better, the two-dimensional indexing
   * operator is likely to be more efficient.  Otherwise, consider @ref at().
   */
  [[nodiscard]] row_ref operator[](size_type i) const noexcept;

#if defined(PQXX_HAVE_MULTIDIM)
  /// Index a result by row number and column number to get to a field.
  [[nodiscard]] field_ref
  operator[](size_type row_num, row_size_type col_num) const noexcept;
#endif // PQXX_HAVE_MULTIDIM

  /// Index a row by number, but check that the row number is valid.
  row_ref at(size_type, sl = sl::current()) const;

  /// Index a field by row number and column number.
  field_ref at(size_type, row_size_type, sl = sl::current()) const;

  /// Let go of the result's data.
  /** Use this if you need to deallocate the result data earlier than you can
   * destroy the `result` object itself.
   *
   * Multiple `result` objects can refer to the same set of underlying data.
   * The underlying data will be deallocated once all `result` objects that
   * refer to it are cleared or destroyed.
   */
  void clear() noexcept
  {
    m_data.reset();
    m_query = nullptr;
  }

  /**
   * @name Column information
   */
  //@{
  /// Number of columns in result.
  [[nodiscard]] PQXX_PURE row_size_type columns() const noexcept;

  /// Number of given column (throws exception if it doesn't exist).
  [[nodiscard]] row_size_type
  column_number(zview name, sl = sl::current()) const;

  /// Name of column with this number (throws exception if it doesn't exist)
  [[nodiscard]] char const *
  column_name(row_size_type number, sl = sl::current()) const &;

  /// Server-side storage size for field of column's type, in bytes.
  /** Returns the size of the server's internal representation of the column's
   * data type.  A negative value indicates the data type is variable-length.
   */
  [[nodiscard]] int
  column_storage(row_size_type number, sl = sl::current()) const;

  /// Type modifier of the column with this number.
  /** The meaning of modifier values is type-specific; they typically indicate
   * precision or size limits.
   *
   * _Use this only if you know what you're doing._  Most applications do not
   * need it, and most types do not use modifiers.
   *
   * The value -1 indicates "no information available."
   *
   * @warning There is no check for errors, such as an invalid column number.
   */
  [[nodiscard]] int column_type_modifier(row_size_type number) const noexcept;

  /// Return column's type, as an OID from the system catalogue.
  [[nodiscard]] oid
  column_type(row_size_type col_num, sl = sl::current()) const;

  /// Return column's type, as an OID from the system catalogue.
  [[nodiscard]] oid column_type(zview col_name, sl loc = sl::current()) const
  {
    return column_type(column_number(col_name, loc));
  }

  /// What table did this column come from?
  [[nodiscard]] oid
  column_table(row_size_type col_num, sl = sl::current()) const;

  /// What table did this column come from?
  [[nodiscard]] oid column_table(zview col_name, sl loc = sl::current()) const
  {
    return column_table(column_number(col_name, loc), loc);
  }

  /// What column in its table did this column come from?
  [[nodiscard]] row_size_type
  table_column(row_size_type col_num, sl = sl::current()) const;

  /// What column in its table did this column come from?
  [[nodiscard]] row_size_type
  table_column(zview col_name, sl loc = sl::current()) const
  {
    return table_column(column_number(col_name), loc);
  }
  //@}

  /// Query that produced this result, if available (empty string otherwise)
  [[nodiscard]] PQXX_PURE std::string const &query() const & noexcept;

  /// If command was an `INSERT` of 1 row, return oid of the inserted row.
  /** @return Identifier of inserted row if exactly one row was inserted, or
   * @ref oid_none otherwise.
   */
  [[nodiscard]] PQXX_PURE oid inserted_oid(sl = sl::current()) const;

  /// If command was `INSERT`, `UPDATE`, or `DELETE`: number of affected rows.
  /** @return Number of affected rows if last command was `INSERT`, `UPDATE`,
   * or `DELETE`; zero for all other commands.
   */
  [[nodiscard]] PQXX_PURE size_type affected_rows() const;

  /// Run `func` on each row, passing the row's fields as parameters.
  /** Goes through the rows from first to last.  You provide a callable `func`.
   *
   * For each row in the `result`, `for_each` will call `func`.  It converts
   * the row's fields to the types of `func`'s parameters, and pass them to
   * `func`.
   *
   * (Therefore `func` must have a _single_ signature.  It can't be a generic
   * lambda, or an object of a class with multiple overloaded function call
   * operators.  Otherwise, `for_each` will have no way to detect a parameter
   * list without ambiguity.)
   *
   * If any of your parameter types is `std::string_view`, it refers to the
   * underlying storage of this `result`.
   *
   * If any of your parameter types is a reference type, its argument will
   * refer to a temporary value which only lives for the duration of that
   * single invocation to `func`.  If the reference is an lvalue reference, it
   * must be `const`.
   *
   * For example, this queries employee names and salaries from the database
   * and prints how much each would like to earn instead:
   * ```cxx
   *   tx.exec("SELECT name, salary FROM employee").for_each(
   *       [](std::string_view name, float salary){
   *           std::cout << name << " would like " << salary * 2 << ".\n";
   *       })
   * ```
   *
   * If `func` throws an exception, processing stops at that point and
   * propagates the exception.
   *
   * @throws pqxx::usage_error if `func`'s number of parameters does not match
   * the number of columns in this result.
   *
   * The parameter types must have conversions from PostgreSQL's string format
   * defined; see @ref datatypes.
   */
  template<typename CALLABLE>
  inline void for_each(CALLABLE &&func, sl = sl::current()) const;

  /// Check that result contains exactly `n` rows.
  /** @return The result itself, for convenience.
   * @throw @ref unexpected_rows if the actual count is not equal to `n`.
   */
  result expect_rows(size_type n, sl loc = sl::current()) const
  {
    auto const sz{size()};
    if (sz != n)
    {
      // TODO: See whether result contains a generated statement.
      if (not m_query or m_query->empty())
        throw unexpected_rows{
          std::format("Expected {} row(s) from query, got {}.", n, sz), loc};
      else
        throw unexpected_rows{
          std::format(
            "Expected {} row(s) from query '{}', got {}.", n, *m_query, sz),
          loc};
    }
    return *this;
  }

  /// Check that result contains exactly 1 row, and return that row.
  /** A @ref row is less efficient than a @ref row_ref, but will ensure that
   * the underlying result data stays valid for as long as the @ref row object
   * exists.
   *
   * @throw @ref unexpected_rows if the actual count is not equal to `n`.
   */
  row one_row(sl = sl::current()) const;

  /// Check that result contains exactly 1 row, and return a reference to it.
  /** You must ensure that the @ref result object stays valid, and does not
   * move, whenever you access the row.
   *
   * @throw @ref unexpected_rows if the actual count is not equal to `n`.
   */
  row_ref one_row_ref(sl = sl::current()) const;

  /// Expect that result contains at moost one row, and return as optional.
  /** Returns an empty `std::optional` if the result is empty, or if it has
   * exactly one row, a `std::optional` containing the row.
   *
   * @throw @ref unexpected_rows is the row count is not 0 or 1.
   */
  std::optional<row> opt_row(sl = sl::current()) const;

  /// Expect that result contains at moost one row, and return as optional.
  /** Returns an empty `std::optional` if the result is empty, or if it has
   * exactly one row, a `std::optional` containing the row.
   *
   * @throw @ref unexpected_rows is the row count is not 0 or 1.
   */
  std::optional<row_ref> opt_row_ref(sl = sl::current()) const;

  /// Expect that result contains no rows.  Return result for convenience.
  result no_rows(sl loc = sl::current()) const
  {
    expect_rows(0, loc);
    return *this;
  }

  /// Expect that result consists of exactly `cols` columns.
  /** @return The result itself, for convenience.
   * @throw @ref usage_error otherwise.
   */
  result expect_columns(row_size_type cols, sl loc = sl::current()) const
  {
    auto const actual{columns()};
    if (actual != cols)
    {
      // TODO: See whether result contains a generated statement.
      if (not m_query or m_query->empty())
<<<<<<< HEAD
        throw usage_error{
          std::format("Expected 1 column from query, got {}.", actual), loc};
      else
        throw usage_error{
          std::format(
            "Expected 1 column from query '{}', got {}.", *m_query, actual),
          loc};
=======
        throw usage_error{pqxx::internal::concat(
          "Expected ", cols, " column(s) from query, got ", actual, ".")};
      else
        throw usage_error{pqxx::internal::concat(
          "Expected ", cols, " column(s) from query '", *m_query, "', got ",
          actual, ".")};
>>>>>>> 8e6fab35
    }
    return *this;
  }

  /// Expect that result consists of exactly 1 row and 1 column; return it.
  /** A @ref field is less efficient than a @ref field_ref, but will ensure
   * that the underlying result data stays valid for as long as the @ref field
   * object exists.
   *
   * @throw @ref usage_error otherwise.
   */
  field one_field(sl = sl::current()) const;

  /// Expect that result consists of exactly 1 row and 1 column; return it.
  /** You must ensure that the @ref result object stays valid, and does not
   * move, whenever you access the row.
   *
   * @throw @ref usage_error otherwise.
   */
  field_ref one_field_ref(sl = sl::current()) const;

  /// Retrieve encoding group for this result's client encoding.
  encoding_group get_encoding_group() const noexcept { return m_encoding; }

private:
  using data_pointer = std::shared_ptr<internal::pq::PGresult const>;

  /// Check that there's exactly row of data, or throw @ref unexpected_rows.
  void check_one_row(sl loc) const
  {
    auto const sz{size()};
    if (sz != 1)
    {
      if (not m_query or m_query->empty())
        throw unexpected_rows{
          std::format("Expected 1 row from query, got {}.", sz), loc};
      else
        throw unexpected_rows{
          std::format("Expected 1 row from query '{}', got {}.", *m_query, sz),
          loc};
    }
  }

  /// Underlying libpq result set.
  data_pointer m_data;

  friend class pqxx::internal::gate::result_pipeline;
  PQXX_PURE std::shared_ptr<std::string const> query_ptr() const noexcept
  {
    return m_query;
  }

  // TODO: Could we colocate some members in a single struct?
  /// Query string.
  std::shared_ptr<std::string const> m_query;

  /// The connection's notice handler.
  /** We're not actually using this, but we need a copy here so that the
   * actual function does not get deallocated if the connection is destroyed
   * while this result still exists.
   */
  std::shared_ptr<pqxx::internal::notice_waiters> m_notice_waiters;

  encoding_group m_encoding = encoding_group::unknown;

  static std::string const s_empty_string;

  friend class pqxx::internal::gate::result_field_ref;
  PQXX_PURE char const *
  get_value(size_type row, row_size_type col) const noexcept;
  PQXX_PURE bool get_is_null(size_type row, row_size_type col) const noexcept;
  PQXX_PURE
  field_size_type get_length(size_type, row_size_type) const noexcept;

  friend class pqxx::internal::gate::result_creation;
  result(
    std::shared_ptr<internal::pq::PGresult> const &rhs,
    std::shared_ptr<std::string> const &query,
    std::shared_ptr<pqxx::internal::notice_waiters> const &waiters,
    encoding_group enc);

  PQXX_PRIVATE void check_status(std::string_view desc, sl loc) const;

  friend class pqxx::internal::gate::result_connection;
  friend class pqxx::internal::gate::result_row;
  bool operator!() const noexcept { return m_data.get() == nullptr; }
  operator bool() const noexcept { return m_data.get() != nullptr; }

  [[noreturn]] PQXX_PRIVATE PQXX_COLD void
  throw_sql_error(std::string const &Err, std::string const &Query, sl) const;
  PQXX_PRIVATE PQXX_PURE int errorposition() const;
  PQXX_PRIVATE std::string status_error(sl) const;

  friend class pqxx::internal::gate::result_sql_cursor;
  PQXX_PURE char const *cmd_status() const noexcept;
};
} // namespace pqxx
#endif<|MERGE_RESOLUTION|>--- conflicted
+++ resolved
@@ -430,22 +430,13 @@
     {
       // TODO: See whether result contains a generated statement.
       if (not m_query or m_query->empty())
-<<<<<<< HEAD
         throw usage_error{
-          std::format("Expected 1 column from query, got {}.", actual), loc};
+          std::format("Expected {} column(s) from query, got {}.", cols, actual), loc};
       else
         throw usage_error{
           std::format(
-            "Expected 1 column from query '{}', got {}.", *m_query, actual),
+            "Expected {} column(s) from query '{}', got {}.", cols, *m_query, actual),
           loc};
-=======
-        throw usage_error{pqxx::internal::concat(
-          "Expected ", cols, " column(s) from query, got ", actual, ".")};
-      else
-        throw usage_error{pqxx::internal::concat(
-          "Expected ", cols, " column(s) from query '", *m_query, "', got ",
-          actual, ".")};
->>>>>>> 8e6fab35
     }
     return *this;
   }
