--- conflicted
+++ resolved
@@ -248,22 +248,6 @@
     return conn().quote(t, loc);
   }
 
-<<<<<<< HEAD
-  // TODO: "Into buffer" variant.
-=======
-  /// Binary-escape and quote a binary string for use as an SQL constant.
-  [[deprecated("Use quote(pqxx::bytes_view).")]] std::string
-  quote_raw(unsigned char const bin[], std::size_t len) const
-  {
-    return quote(binary_cast(bin, len));
-  }
-
-  /// Binary-escape and quote a binary string for use as an SQL constant.
-  [[deprecated("Use quote(pqxx::bytes_view).")]] std::string
-  quote_raw(zview bin) const;
-
-#if defined(PQXX_HAVE_CONCEPTS) && __has_include(<ranges>)
->>>>>>> 8e6fab35
   /// Binary-escape and quote a binary string for use as an SQL constant.
   /** For binary data you can also just use @ref quote(data). */
   template<binary DATA>
