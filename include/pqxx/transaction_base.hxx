--- conflicted
+++ resolved
@@ -104,13 +104,8 @@
   {
     return conn().esc(text);
   }
-<<<<<<< HEAD
-  /// Escape string for use as SQL string literal in this transaction
+  /// Escape string for use as SQL string literal in this transaction.
   [[nodiscard]] std::string esc(char const text[], std::size_t maxlen) const
-=======
-  /// Escape string for use as SQL string literal in this transaction.
-  [[nodiscard]] std::string esc(char const text[], size_t maxlen) const
->>>>>>> 9567239d
   {
     return conn().esc(text, maxlen);
   }
