--- conflicted
+++ resolved
@@ -286,12 +286,8 @@
 {
 /// Compute numeric value of given textual digit (assuming that it is a digit)
 constexpr int digit_to_number(char c) noexcept { return c-'0'; }
-<<<<<<< HEAD
-constexpr char number_to_digit(int i) noexcept { return i+'0'; }
-=======
 constexpr char number_to_digit(int i) noexcept
 	{ return static_cast<char>(i+'0'); }
->>>>>>> d4efa830
 } // namespace pqxx::internal
 
 
