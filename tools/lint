--- conflicted
+++ resolved
@@ -226,12 +226,9 @@
     shelllint
     check_news_version
     check_compiler_internal_headers
-<<<<<<< HEAD
     check_cmake
-=======
     mdlint
     check_yaml
->>>>>>> 9e3901d3
     if [ $full == "yes" ]
     then
         cpplint
