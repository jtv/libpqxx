--- conflicted
+++ resolved
@@ -9,16 +9,12 @@
       cxx_version:
         type: string
     docker:
-<<<<<<< HEAD
-      - image: gcc:13
-=======
       - image: debian:stable
     # The resource_class feature allows configuring CPU and RAM resources for
     # each job.  Different resource classes are available for different
     # executors.
     # https://circleci.com/docs/2.0/configuration-reference/#resourceclass
     resource_class: large
->>>>>>> 9e3901d3
     environment:
       - PGHOST: "/tmp"
     steps:
@@ -31,14 +27,10 @@
           command: DEBIAN_FRONTEND=noninteractive TZ=UTC apt-get install -y
             lsb-release python3 postgresql libpq-dev postgresql-server-dev-all
             build-essential autoconf autoconf-archive automake cppcheck clang
-<<<<<<< HEAD
-            shellcheck python3-virtualenv libtool pipx
+            shellcheck libtool pipx
       - run:
           name: Install uv
           command: pipx install uv
-=======
-            shellcheck python3-virtualenv libtool virtualenv
->>>>>>> 9e3901d3
       - run:
           name: Identify
           command: nproc && lsb_release -a && c++ --version && clang++ --version
@@ -58,7 +50,7 @@
           path: config.log
       - run:
           name: Make
-          command: make -j$(nproc)
+          command: make -j4
       - run:
           name: Prepare postgres
           command: |
@@ -76,22 +68,8 @@
           name: Set up database
           command: createdb --template=template0 --encoding=UNICODE root
       - run:
-<<<<<<< HEAD
-          name: Autogen
-          command: ./autogen.sh
-      - run:
-          name: Configure
-          command: |
-            ./configure \
-                --enable-maintainer-mode \
-                --enable-audit \
-                --enable-shared --disable-static \
-                CXXFLAGS='-O3 -std=c++20' \
-                CXX=g++
-=======
           name: Test
-          command: PGDATA=db/data make -j4 check
->>>>>>> 9e3901d3
+          command: PATH="$PATH:$HOME/.local/bin" PGDATA=db/data make -j4 check
       - store_artifacts:
           path: test-suite.log
 
@@ -105,24 +83,13 @@
     steps:
       - checkout
       - run:
-<<<<<<< HEAD
-          name: Make
-          command: make -j4
-      - run:
-          name: Test
-          command: PATH="$PATH:$HOME/.local/bin" PGDATA=db/data make -j4 check || ( cat test-suite.log ; exit 1 )
-# Not working on gcc 13 image for some reason:
-#      - run:
-#          name: Analyse
-#          command: ./tools/lint --full >lint.log
-=======
           name: Configure apt archives
           command: apt-get update
       - run:
           name: Install
           command: DEBIAN_FRONTEND=noninteractive TZ=UTC apt-get install -y
             python3 build-essential cppcheck clang cmake libpq-dev shellcheck
-            postgresql-server-dev-all yamllint virtualenv
+            postgresql-server-dev-all yamllint
       - run:
           name: Prepare
           command: CXX=clang++ CXXFLAGS='-O0 -std=<< parameters.cxx_version >>' cmake .
@@ -134,7 +101,6 @@
           # TODO: For 8.x, go back to "lint --full".
           # command: ./tools/lint --full >lint.log
           command: ./tools/lint >lint.log
->>>>>>> 9e3901d3
       - store_artifacts:
           path: lint.log
 
