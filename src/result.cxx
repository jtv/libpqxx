--- conflicted
+++ resolved
@@ -249,11 +249,7 @@
       break;
     case '2':
       if (equal(code, "42501"))
-<<<<<<< HEAD
-        throw insufficient_privilege{Err, Query, nullptr, loc};
-=======
-        throw insufficient_privilege{Err, Query, code};
->>>>>>> e50a3988
+        throw insufficient_privilege{Err, Query, code, loc};
       if (equal(code, "42601"))
         throw syntax_error{Err, Query, code, errorposition(), loc};
       if (equal(code, "42703"))
