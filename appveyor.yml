--- conflicted
+++ resolved
@@ -1,87 +1,41 @@
-<<<<<<< HEAD
-# Configuration for test runs in Appveyor.
-version: 1.0.{build}
-image: Visual Studio 2022
-
-# TODO: Do we really have to spell out the postgres version in 3 places?
-services: postgresql15
-install:
-- net start postgresql-x64-15
-
-# Set up to run the build across multiple C++ language versions.
-environment:
-  matrix:
-    - CXX_VERSION: 20
-    - CXX_VERSION: 23
-
-# Run CMake to build libpqxx.sln.
-before_build:
-- cmd: >-
-    call "C:\Program Files\Microsoft Visual Studio\2022\Community\VC\Auxiliary\Build\vcvars64.bat"
-
-    cmake -DBUILD_SHARED_LIBS=1 -DCMAKE_CXX_STANDARD=%CXX_VERSION%
-configuration: Release
-build:
-  parallel: true
-  project: libpqxx.sln
-test_script:
-- ps: >-
-    $env:Path += ";.\src\Release;C:\Program Files\PostgreSQL\15\bin"
-
-    $env:PGUSER = "postgres"
-
-    $env:PGPASSWORD = "Password12!"
-
-    .\test\Release\runner.exe
-#notifications:
-#- provider: Email
-#  subject: 'libpqxx: AppVeyor build failure'
-#  message: The libpqxx AppVeyor build has failed.
-#  on_build_success: false
-#  on_build_failure: true
-#  on_build_status_changed: false
-=======
----
-version: "1.0.{build}"
-image: Visual Studio 2022
-
-# Configuration for test runs in Appveyor.
-
-# TODO: Do we really have to spell out the postgres version in 3 places?
-services: postgresql15
-install:
-  - net start postgresql-x64-15
-
-# Set up to run the build across multiple C++ language versions.
-environment:
-  matrix:
-    - CXX_VERSION: 17
-    - CXX_VERSION: 20
-    - CXX_VERSION: 23
-
-# Run CMake to build libpqxx.sln.
-before_build:
-  - cmd: >-
-    call "C:\Program Files\Microsoft Visual Studio\2022\Community\VC\Auxiliary\Build\vcvars64.bat"
-    cmake -DBUILD_SHARED_LIBS=1 -DCMAKE_CXX_STANDARD=%CXX_VERSION%
-configuration: Release
-build:
-  parallel: true
-  project: libpqxx.sln
-test_script:
-  - ps: >-
-    $env:Path += ";.\src\Release;C:\Program Files\PostgreSQL\15\bin"
-
-    $env:PGUSER = "postgres"
-
-    $env:PGPASSWORD = "Password12!"
-
-    .\test\Release\runner.exe
-# notifications:
-# - provider: Email
-#   subject: 'libpqxx: AppVeyor build failure'
-#   message: The libpqxx AppVeyor build has failed.
-#   on_build_success: false
-#   on_build_failure: true
-#   on_build_status_changed: false
->>>>>>> 9e3901d3
+# Configuration for test runs in Appveyor.
+version: "1.0.{build}"
+image: "Visual Studio 2022"
+
+# TODO: Do we really have to spell out the postgres version in 3 places?
+services: postgresql15
+install:
+- net start postgresql-x64-15
+
+# Set up to run the build across multiple C++ language versions.
+environment:
+  matrix:
+    - CXX_VERSION: 20
+    - CXX_VERSION: 23
+
+# Run CMake to build libpqxx.sln.
+before_build:
+- cmd: >-
+    call "C:\Program Files\Microsoft Visual Studio\2022\Community\VC\Auxiliary\Build\vcvars64.bat"
+
+    cmake -DBUILD_SHARED_LIBS=1 -DCMAKE_CXX_STANDARD=%CXX_VERSION%
+configuration: Release
+build:
+  parallel: true
+  project: libpqxx.sln
+test_script:
+- ps: >-
+    $env:Path += ";.\src\Release;C:\Program Files\PostgreSQL\15\bin"
+
+    $env:PGUSER = "postgres"
+
+    $env:PGPASSWORD = "Password12!"
+
+    .\test\Release\runner.exe
+#notifications:
+#- provider: Email
+#  subject: 'libpqxx: AppVeyor build failure'
+#  message: The libpqxx AppVeyor build has failed.
+#  on_build_success: false
+#  on_build_failure: true
+#  on_build_status_changed: false