--- conflicted
+++ resolved
@@ -1,11 +1,8 @@
 8.0.0
  - C++20 is now the oldest C++ version that libpqxx supports.
-<<<<<<< HEAD
  - **Result/row iterators have changed.**  Instead of `i[n]` do `(*i)[n]`.
  - **Result equality now only compares identity, not the data inside.**
  - **Row/field equality now only compares identity, not the data inside.**
-=======
->>>>>>> 0d552f11
  - The string conversion API has changed! (Old API should still work). (#948)
  - "String conversion" to `std::string_view` is now supported. (#694)
  - Simpler to use: `pqxx::from_string()`, `pqxx::to_buf()`, `pqxx::into_bu()`.
@@ -24,17 +21,11 @@
  - Retired deprecated `stream_to` constructors.  Use factory functions.
  - Retired `transaction_base::unesc_raw()`.  Use `unesc_bin()`.
  - Retired `transaction_base::quote_raw()`.  Use `quote()` with `bytes_view`.
- - Retired result row slicing.
  - Deprecated `field` constructors are no longer publicly accessible.
  - Assume compiler supports concepts.
  - Assume compiler supports integral conversions in `charconv`.
  - Assume compiler supports spans, ranges, and `cmp_less` etc.
-<<<<<<< HEAD
-=======
- - Retired `binarystring` and its headers.
  - Retired result row slicing.
- - Compiler must support integral conversions in `charconv`.
->>>>>>> 0d552f11
  - Assume compiler supports `std::remove_cvref_t` etc.
  - Assume compiler supports `std::filesystem::path`.
  - Assume compiler supports `[[likely]]` & `[[unlikely]]`.
@@ -42,7 +33,7 @@
  - Assume compiler supports `std::source_location`.
  - Assume compiler supports ISO-646 without needing `<ciso646>` header.
  - Feel free to use `pqxx::encoding_group`.  It's no longer "internal."
- - There's an `UNKNOWN` encoding group.  It's the only fully safe default.
+ - There's now an `UNKNOWN` encoding group.  It's the only fully safe default.
  - Array parsing will refuse to work if the encoding group is `UNKNOWN`.
  - Tests are now in a single directory (#934)
 7.10.2
