<<<<<<< HEAD
8.0.0
 - C++20 is now the oldest C++ version that libpqxx supports.
 - **Result/row iterators have changed.**  Instead of `i[n]` do `(*i)[n]`.
 - **Result equality now only compares identity, not the data inside.**
 - **Row/field equality now only compares identity, not the data inside.**
 - `pqxx::bytes` is now a vector of bytes, not a string of bytes. (#924)
 - Use `pqxx::bytes::data()` instead of `pqxx::bytes::c_str()`.
 - The string conversion API has changed! (Old API should still work). (#948)
 - "String conversion" to `std::string_view` etc. is now supported. (#694)
 - Simpler to use: `pqxx::from_string()`, `pqxx::to_buf()`, `pqxx::into_bu()`.
 - `to_buf()` and `into_buf()` functions will no longer zero-terminate.
 - **Beware lifetime** when "converting" a string to `std::string_view`!
 - Conversion from string to `char const *` is no longer allowed.
 - Binary data can be any `std::contiguous_range` of `std::byte`. (#925)
 - Generic `quote()` takes `always_null` into account.
 - You can now convert strings to `pqxx::array` types.
 - There are fewer raw pointers in the API, for safety & verifiability.
 - The libpqxx exceptions now have a `std::source_location`. (#923)
 - Result & row iterators are now proper random access iterators.
 - More getters are now `noexcept`.
 - Retired `binarystring` and its headers.  Use `blob` instead.
 - Retired `connection_base` type alias.  Use `connection`.
 - Retired `pqxx::encrypt_password()`.  Use the ones in `pqxx::connection`.
 - Retired `pqxx::prepare::dynamic_params`.  Use `pqxx::params`.
 - Retired deprecated `stream_to` constructors.  Use factory functions.
 - Retired `transaction_base::unesc_raw()`.  Use `unesc_bin()`.
 - Retired `transaction_base::quote_raw()`.  Use `quote()` with `bytes_view`.
 - Deprecated `field` constructors are no longer publicly accessible.
 - Assume compiler supports concepts.
 - Assume compiler supports integral conversions in `charconv`.
 - Assume compiler supports spans, ranges, and `cmp_less` etc.
 - Retired result row slicing.
 - Assume compiler supports `std::remove_cvref_t` etc.
 - Assume compiler supports `std::filesystem::path`.
 - Assume compiler supports `[[likely]]` & `[[unlikely]]`.
 - Assume compiler supports `ssize()`.
 - Assume compiler supports `std::source_location`.
 - Assume compiler supports ISO-646 without needing `<ciso646>` header.
 - Feel free to use `pqxx::encoding_group`.  It's no longer "internal."
 - There's now an `UNKNOWN` encoding group.  It's the only fully safe default.
 - Array parsing will refuse to work if the encoding group is `UNKNOWN`.
 - Tests are now in a single directory (#934)
 - Removed cumbersome `test_all.py` script.
 - `check_cast()` supports infinities and NaNs.
 - Now supporting CMake "unity builds."
 - Stop trying to figure out link options for filesystem library.
=======
7.10.4
 - Logic for controlling non-blocking mode was inverted (non-Windows). (#1057)
>>>>>>> e8a6fb6a
7.10.3
 - Fix Microsoft Visual Studio C++17 build. (#1036, #1037)
 - Run Appveyor & CircleCI tests against multiple C++ versions at once.
7.10.2
 - CMake: Drop unneeded, broken `PostgreSQL_INCLUDE_DIRS` definition. (#981)
 - Handle spaces and single quotes in `connection::connection_string()` (#992)
 - _I said,_ can't pass parameters to streaming query.  Remove support. (#997)
 - Fix pkgconfig for static linkage; use config module `libpq`. (#999)
 - Made `row::as_tuple()` public. (#1003)
 - Avoid garbage at end of demangled names. (#1007)
 - Fix build when `std::free` is not `noexcept`, such as Mac. (#1010)
 - Document: generally `pqxx::type_name` should be a `std::string_view`. (#1009)
 - Fix float-to-text conversion workaround when `charconv` is missing.
 - Fix `result::affected_rows()` for empty results. (#1018)
 - Fix error message in `result::expect_columns()`. (#1020)
 - Fix for compilers that support concepts but not ranges. (#1017)
 - Avoid deprecation warning for `<ciso646>`. (#1023)
7.10.1
 - Fix string conversion buffer budget for arrays containing nulls. (#921)
 - Remove `-fanalyzer` option again; gcc is still broken.
 - Oops, no, minimum CMake version is not 3.28, but 3.12!
 - Fix warnings on compilers that accept `[[assume]]` with a warning. (#928)
 - Can't pass parameters to streaming query.
 - CMake build: take libpq path from build target, not absolute path. (#964)
 - Added explanation to `listen()` of when notifications come in. (#963)
7.10.0
 - Deprecate `errorhandler`; replace with lambda-friendly "notice handlers."
 - Deprecate `notification_receiver`; replace with "notification handlers"
 - Bump minimum CMake version to 3.12. (#851, #874)
 - Fixed error message on clashing transaction focuses. (#879)
 - Don't call`/bin/true`; macOS doesn't have it.  Just call `true`. (#885)
 - Deprecate `exec_prepared()`; just use `exec()` with a `pqxx::prepped`.
 - Deprecate `exec1()` etc.  Use `result::expect_rows()` etc.
 - Fix error-reporting crash in non-blocking connection constructor. (#894)
 - Fix buffer overrun when converting array containing nulls to string. (#906)
 - Fix nullness check for `std::optional` containing a nullable value. (#907)
 - `connection::process_notice()` no longer appends newline if missing.
7.9.2
 - Fix CMake documentation install. (#848)
 - More CMake build fix. (#869)
 - Bump gcc/clang/postgres minimum version requirements.
 - Another fix to the readthedocs documentation build. (#845)
 - Remove obsolete CMake workaround kludges. (#851, #866, #867)
 - Remove obscure deprecated `stream_to` constructor that never worked. (#853)
 - Support reading a field as an SQL array using `as_sql_array()`. (#841)
 - Make row iterator a _proper_ `random_access_iterator`. (#846)
 - Downgrade result iterator to "bidirectional"; was never really RA. (#846)
7.9.1
 - Fix bad conversion of array of empty strings to string. (#816)
 - Move `[[likely]]` feature check back to compile time, to speed up configure.
 - Support `[[assume(...)]]`.
 - Fix `throw_null_conversion` compile error when converting enums. (#807)
 - Fix memory leak when failing to connect.
 - Improve introductory docs for connections and transactions.
 - Re-do entire documentation build.  No more Sphinx in readthedocs. (#802)
 - No more autodetection of doxygen etc.  Run it, or don't.
 - Docs build now disabled by default; use `--enable-documentation` to change.
7.9.0
 - Support standard libraries without `std::basic_string<std::byte>` etc.
 - `std::basic_string<std::byte` becomes `pqxx::bytes`. (#726)
 - `std::basic_string_view<std::byte>` becomes `bytes_view`. (#726)
 - Fix assertion failure when streaming row ending in empty string. (#774)
 - CMake users can `shared_link_libraries(... libpqxx::pqxx)`. (#784)
 - Support parameterised versions of `query()` etc. (#646)
 - Put all feature tests back in config header. (#732)
 - Automate integration of feature tests into both CMake & autoconf. (#747)
 - Streaming query result implements `std::input_iterator`. (#771)
 - Fix broken `to_buf()` on `zview`. (#728)
 - Support `PQfsize()` and `PQfmod()`. (#727)
 - Implement conversion from `string_view` to string. (#728)
 - Rename `splitconfig` to `splitconfig.py`. (#763)
 - Document need for conversions more clearly, link to docs. (#757)
 - Experimental support for converting `std::span` to SQL arrays. (#769)
7.8.1
 - Regenerate build files. Should fix ARM Mac build. (#715)
 - Reinstate `<ciso646>` that MSVC can't live with or without. (#713)
7.8.0
 - Streaming large data sets now benchmarks faster than similar C/libpq code!
 - New `array` class for easier parsing of SQL arrays.
 - Deprecating `stream_from`.  Use `transaction_base::stream()`.
 - Use `array_parser` only on comma-separated types, i.e. most of them. (#590)
 - Bumping requirements versions: need postgres 10.
 - Fix `array_parser` bug when parsing semicolon in an unquoted string.
 - Make some `zview` constructors `noexcept` if `string_view` does it.
 - Handle result status code for starting streaming replication.  (#631)
 - Faster text decoding and escaping in data streaming.  (#601)
 - Deprecate `basic_fieldstream` and `fieldstream`.
 - Deprecate `<<` operator inserting a field into an `ostream`.
 - New string conversion fields: `converts_to_string` & `converts_from_string`.
 - Ran `autoupdate` (because the autotools told me to).
 - Documentation tweak. (#584)
 - Typo in README.md. (#586)
 - Support `std::optional<std::string_view>` etc. in `stream_to`. (#596)
 - Remove support for single-quoted array/composite elements.  No such thing!
 - Optimise out a kink in composite field parser.
 - Work around build warning in MinGW: include `winsock2.h` before `windows.h`.
 - Drop some redundant encoding groups.
 - If CMake can't find libpq, fall back to pkg-config. (#664)
 - Work around spurious compile error on g++ pre-gcc-10. (#665)
 - Include `<pqxx/range>` and `<pqxx/time>` headers in `<pqxx/pqxx>`. (#667)
 - Don't use `std::function` as deleter for smart pointers.
 - Work around gcc compile error with regex + address sanitizer + analyzers.
 - Fix "double free" on exit when built as shared library on Debian. (#681)
 - Stop including `<ciso646>`; should be built into compilers. (#680)
 - New `broken_connection` exception subclass: `protocol_violation`. (#686)
 - Retired unused `blob_already_exists` exception class. (#686)
 - Support for `PQinitOpenSSL()`. (#678)
 - Slightly more helpful error for unsupported conversions. (#695)
 - Replace some C++ feature tests with C++20 feature macros.
 - Support moving of `stream_to`. (#706)
 - Incorporate `source_location` in exceptions.
7.7.4
 - `transaction_base::for_each()` is now called `for_stream()`. (#580)
 - New `transaction_base::for_query()` is similar, but non-streaming. (#580)
 - Query data and iterate directly as client-side types: `query()`. (#580)
 - New ways to query a single row!  `query01()` and `query1()`. (#580)
 - We now have 3 kinds of execution: "exec", "query", and "stream" functions.
 - Use C++23 `std::unreachable()` where available.
 - `result::iter()` return value now keeps its `result` alive.
7.7.3
 - Fix up more damage done by auto-formatting.
 - New `result::for_each()`: simple iteration and conversion of rows.  (#528)
 - Add some missing headers in `<pqxx/pqxx>`.  (#551)
 - More strictness in `header-pre.hxx`/`header-post.hxx` checking.
 - Disallow nesting of `ignore-deprecated` blocks.
 - Deprecate `exec` functions' `desc` parameter.
 - Fix `placeholders` documentation.  (#557)
 - Strip `const` and references from `value_type`. (#558)
 - Get tests running on appveyor. (#560)
 - Fix broken nonblocking connection on Windows. (#560)
7.7.2
 - Fix up damage done by auto-formatting.
7.7.1
 - When you build libpqxx, configure the compiler's C++ version yourself!
 - Finally fix a long-standing silly warning in autogen.
 - Fix `digit_to_number` not being found on some comilers.  (#518, #519)
 - In audit mode, define `_FORTIFY_SOURCE` to enable some extra checks.
 - Make more functions `constexpr`.  Nothing particularly useful though.
 - Make more functions `noexcept`.
 - Move constructor & assignment for `result`.
 - Support LGTM.com and Facebook "infer" static analysis.
 - Deprecated `set_variable`/`get_variable` on `transaction_base`.
 - (Design unearthed warts in SQL variables, which were then fixed.)
 - Set/get session variables on `connection`: `set_session_var`/`get_var`.
 - Set/get local variables: execute SQL statements.
 - When using `select()`, include `<winsock2.h>` if available.
7.7.0
 - Fix `stream_to` for differing table/client encodings.  (#473)
 - Use `[[likely]]` & `[[unlikely]]` only in C++20, to silence warnings.
 - Fix clang "not a const expression" error in Windows.  (#472)
 - Fix warnings about `[[likely]]` in `if constexpr`.  (#475)
 - Clearer error for ambiguous string conversion of `char` type.  (#481)
 - Pseudo-statement in `prepare()` error was for the wrong statement.  (#488)
 - New class, `connecting` for nonblocking connection to the database.  (#487)
 - New class, `range` for SQL range types.  (#490)
 - Replace `std::isdigit` with a safer alternative.
 - Support string conversions for `std::chrono::year_month_day`. (#492)
 - Helper for implementing string traits: `generic_to_buf`.
 - Support `result::at(row_num, col_num)`.
 - Support `result[row_num, col_num]` if the compiler allows it.
 - Work around broken `std::filesystem::path` in MinGW.  (#498)
 - Fix leak when getting client encoding fails.  (#500)
 - Use `std::cmp_greater` etc. when available.  Saves some ugly casts.
 - Move `result_iterator.hxx` into `pqxx/include/internal/`.
 - Move `compiler-public.hxx` into `pqxx/include/internal/`.
 - Add script for updating copyright strings.
 - Make `tools/lint` figure out source directory by itself.
 - Pass the actual C++ version to `tools/lint`, not the baseline one.
 - Re-enable pyflakes testing in `tools/lint`.
 - Make more functions `[[nodiscard]]`.
 - Qualified some member functions as lvalue or rvalue.
 - Don't run clang-tidy by default.  Compatibility issues with gcc options.
 - Describe version requirements in a JSON file, `requirements.json`.
 - Doxygen documentation now uses the (Doxygen-extended) Markdown format.
 - Build docs in `doc/html/`, no longer in `doc/html/Reference/`.
 - Disable some `std::filesystem` features on Windows.
 - Shut up stupid Visual Studio warnings.
 - On gcc, mark rarely-used functions as "cold," to be optimised for size.
 - Glyph scanning for GB18030 encoding was utterly broken. (#517)
7.6.0
 - Removed bad string conversion to `std::basic_string_view<std::byte>`. (#463)
 - Add C++20 concepts: `binary`, `char_string`, `char_strings`.
 - Generalise binary strings to any contiguous range of `std::byte`.
 - Mark `zview` as a view and as a borrowed range.
 - Save a copy step on string fields in `stream_to`.
 - New helper: `pqxx::value_type<CONTAINER>`.
 - New helper: `pqxx::binary_cast`. (#450)
 - Some escaping functions now have "into my buffer" variants.
 - More generic escaping functions, supporting more types of binary.
 - In C++20, accept generic columns list for `stream_to`.  (#447)
 - Renamed `<pqxx/prepared_statement>` to `<pqxx/params>`.
 - Deprecated `dynamic_params` in favour of `params`.
 - `pqxx::params::append_multi()` now calls `reserve()` if possible.
 - `pqxx::params::size()` is now `noexcept` (but sadly, `ssize()` is not).
 - Helper for generating parameter placeholders `$1`, `$2`, etc.  (#443)
 - Now requires support for C++14 `[[deprecated]]` attribute.
 - Deprecated `unesc_raw()` with `unesc_bin()` variants.
 - Once `unesc_raw()` is gone, we'll support only the hex escape format.
 - Work around broken `thread_local` in MinGW gcc < 11.1.
 - `pqxx::blob` now supports `std::filesystem::path`.
 - Fixed check against header/lib version mismatch: `check_pqxx_version_7_6`
 - Deprecated result slicing.  Expect `row::slice()` to disappear.
 - More complete documentation, of cursors in particular.
7.5.2
 - **Actual serious bug.**  `blob::read(std::vector<...>)` was broken.
7.5.1
 - Fixed some Visual Studio warnings.
 - Missed a bit in working around MinGW's broken `<thread>`.
 - Deprecated more obsolete representations of binary data.  Use `std::byte`.
 - New script `tools/deprecations` lists files that use deprecated code.
 - Added automake-generated `config/compile` to revision control.
7.5.0
 - Now requires `std::variant` support!  No longer works with gcc7.
 - When implementing a string conversion, consider specialising `param_format`.
 - Stop "aborting" nontransaction on closing.  (#419)
 - Silence an overzealous Visual C++ warning.  (#418)
 - Starting support for C++20 `std::span`.
 - New `blob::read()` using `std::span`.  (#429)
 - New `params` class lets you build parameter lists incrementally.  (#387)
 - Pass `std::vector<std::byte>` params in binary format.
 - Dropped legacy tests 31 and 49 to work around clang C++20 bug.
 - Fixed `stream_to` test failure in non-English locales.  (#440)
 - Clarify `transaction_base::stream` documentation.  (#423)
 - Avoid `<thread>` on MinGW; it's broken there.  (#336, #398, #424, #441)
7.4.1
 - Missing includes; broke macOS clang build.  (#416)
7.4.0
 - Work around Visual Studio 2017 bug with `[[deprecated]]`.  (#405, #406)
 - Work around eternal Windows bug with `max` macro yet again.  (#101)
 - Prepare for C++20 `std::ssize()`.
 - Dropped test12, which didn't add much and tried to read null strings.
 - Support string conversion for `std::monostate`.  (#409)
 - Consistent "named constructors" for `stream_to` and `stream_from`.
 - New `table_path` type.
 - New `connection` methods `quote_table` and `quote_columns`.
 - Lots of deprecated stream constructors.
 - `pqxx::row::swap()` now finally has the `deprecated` attribute.
 - Finally deprecated a bunch of `field`, `row`, and `result` constructors.
 - Exposed `transaction_focus` marker class.
7.3.1
 - New, simpler API for large objects: `blob` ("binary large object").
 - `largeobject` and friends are now deprecated.
 - Fix visibility issue on gcc/clang, especially on macOS.  (#395)
 - Use "pure" & "visibility" attributes if they work, regardless of compiler.
 - More deprecated items now have the `[[deprecated]]` attribute.
 - Document the concept of transaction focus.
 - Error messages more often report query description, if given.
 - Suppress spurious deprecation messages on Visual Studio. (#402)
 - Correct error when prepared/param statement clashes with tx focus. (#401)
 - `from_stream` with `from_query` now has a convenient factory function.
 - Removed some obsolete scripts from the `tools/` directory.
7.3.0
 - `stream_to` now quotes and escapes its table name.
 - Removed `transaction_base::classname()`.  Did anyone ever use it?
 - Internal reorg of the `transaction` and `transactionfocus` hierarchies.
 - Removed the only case of virtual inheritance, related to `namedclass`.
 - Internal `concat()` for faster, simpler string concatentation.
 - Fix compile omission in string conversions for `nullptr_t`.
 - `pqxx::size_buffer()` can now size multiple values at once.
 - `multi_to_string()` to convert multiple values into one `std::string`.
 - Implicit `zview` constructor from `char const *`. (#389)
 - Many `std::string&` parameters are now `zview` or `std::string_view`.
 - Now checking statement parameter lengths for overflow.
 - `#include <array>` in connection.cxx.  (#394)
7.2.1
 - Fix infinite loop in converting `char *` to string. (#377)
 - Deprecated `namedclass`.
 - Convert an entire row using `row::as<type...>()`.
 - Internal rework of `field::to()` and `field::as()` functions.
 - Some more warning options in maintainer mode.
 - Removed the old, DocBook-based tutorial.
 - Fixed wrong `query` and SQLSTATE params to some exceptions. (#378)
7.2.0
 - You can now implicitly convert a `const std::string &` to `zview`.
 - Replaced some overloads for C strings and C++ strings with `zview`.
 - Deprecating `binarystring`.  Use `std::basic_string<std::byte>` instead!
 - Array parser did not recognise escaping in unquoted values.
 - gcc10 test build fix: a result iterator is not the same thing as a `row`.
 - Doc fix: field size does _not_ include terminating zero.  (#356)
 - Fix error message in `demangle_type_name`: printed result, not raw name.
 - Fix compile warning in `demangle_type_name` on GNU systems.
 - Document that string conversions assume non-null values.
 - Start playing with C++20 _concepts._
 - Sketch out concepts-based `PQconnectdbParams` support.  (#343)
 - Add missing link to "datatypes" documentation.  (#346)
 - Supports `to_string`, `stream_to`, etc. for `binarystring`.  (#312)
 - Fixed infinite recursion when using `std::optional` in `stream_to`.  (#364)
 - Home-rolled hex-escaping.  Saves an allocation.
 - Catch floating-point negative overflow in `check_cast`, not underflow.
 - Bit more work on CMake build doc. (#318)
 - Typo in `datatypes.md`: `nullness`, not `nullness_traits`. (#353)
 - Fixed test names map in `tests/runner.cxx`. (#354)
 - Integral `from_string` now accept leading whitespace, as in composite types.
 - Experimental support basics for composite types.  (#355)
 - Use `stream_from` without knowing the number of fields.  (#357)
 - Global `size_buffer` function.
 - `quote()` now works for always-null types without conversions defined.
 - `std::nullopt` now converts to an SQL null.
 - Skip quoting and escaping array/composite fields of "safe" types.
 - New type trait: `is_unquoted_safe`.
 - Forbid invalid specialisations of `query_value`.
 - Fixed `mktemp` invocation that broke on FreeBSD.
 - Avoid unneeded encode/decode step on more binary data.
 - If `__cxa_demangle` fails, fall back on raw type name.  (#361)
7.1.2
 - Document build in `BUILDING-configure.md` / `BUILDING-cmake.md`.
 - Work around silly clang warning in `test_errorhandler.cxx`.
 - Fix install error with some internal headers. (#322)
 - Fix "No object selected" error message in large objects.  (#324)
 - If error has no SQLSTATE, throw `broken_connection`. (#280)
 - Fix argument order in `encrypt_password`. (#333, #334)
 - Fix underestimate of buffer size for `to_string` for floats. (#328)
7.1.1
 - Compile fix for Visual Studio.
 - Warning fix for clang.
 - Also install `transaction_focus.hxx`. (#320)
7.1.0
 - Query tuples straight into `std::tuple` using `transaction::stream()`!
 - And, `stream_from` now supports more or less arbitrary queries.
 - Instead of a tuple of fields, you can pass `stream_to` a container as well.
 - `string_traits::size_buffer()` must now be `noexcept`.
 - New `nullness` member: `always_null`.
 - There is now `to_buf` support for string literals.
 - Streaming data is now more efficient.
 - The table name in `stream_from` is now escaped.
 - You can now "convert" strings to `std::string_view`.  Mind your lifetimes!
 - A `std::variant` will now convert to string, if its member types do.
 - If a `stream_from` row fails to convert, you can no longer retry it.
 - `from_string(field const &)` now handles null values properly.
 - Obsolete Windows build docs are gone.
 - Added `row::to(std::tuple<...>)`.
 - Unified the test suites.  We no longer need `test/unit/unit_runner`.
 - New helper: `strip_t<...>` to remove a type's constness and reference.
 - Replace custom templating with CMake glob in `src/CMakeLists.txt`.
 - Replace custom templating with CMake glob in `doc/CMakeLists.txt`.
 - Replace custom templating with CMake glob in `test/unit/CMakeLists.txt`.
7.0.8
 - Inline `type_name` in `PQXX_DECLARE_ENUM_CONVERSION`.
7.0.7
 - Fix broken `--with-postgres-lib` option in `configure` script (#311)
 - Should now build even if neither `pkg-config` nor `pg_config` is available.
 - CMake accepts `PostgreSQL_ROOT`, if it's a sufficiently recent version.
7.0.6
 - Prefer `pg_config` over `pkg-config` for include path (#291).
 - Try to plod on if we don't know the PostgreSQL include path.
 - Fix error message when starting overlapping transactions and such (#303).
 - Fix potential crashes when converting invalid strings to floats (#307, #308).
7.0.5
 - Compile fix for g++ 10: include `<limits>` (#292).
 - Cleaned up error-checking of PG results.  (#280).
 - The `esc()` methods now also take `std::string_view` (#295).
7.0.4
 - Fix possible crash in `connection::connection_string` (#290).
 - Fix filtering of default values in `connection::connection_string` (#288).
 - Deprecate `row::swap` and public inheritance of iterators from `row`.
 - More copy/move/default constructors/assignments on result iterators.
 - More copy/move/default constructors/assignments on row iterators.
7.0.3
 - Fixed misreporting of broken connection as `sql_error` (#280).
 - Replaced non-ASCII test texts with escape codes (#282, #283).
 - `ilostream` could truncate at `0xff` byte at buffer boundary (#284, #286).
7.0.2
 - New query function: `query_value`, queries and converts a single value.
 - A `stream_from` stream can now be iterated.
 - More callable types qualify as transactors, thanks to `std::invoke`.
7.0.1
 - Windows build fixes.
 - Documentation for writing your own string conversions.
 - `transaction_rollback` and children are now `sql_error`, not just `failure`.
7.0.0
 - Bumped minimum required C++ version to C++17.
 - Everything has changed.  If you're porting from older versions, be careful!
 - There is now only one connection class: `connection`.
 - Removed tablereader/tablewriter, replaced by stream_from/stream_to.
 - Removed obsolete transactor framework, replaced by post-C++11 one.
 - Removed old ways of invoking parameterised and prepared statements.
 - Session variables are no longer cached.
 - If you do weird stuff with setting/getting variables, it may break.
 - Reading a variable written from raw SQL, procedures, etc, will now work.
 - Prepared statements are now registered immediately.
 - If you do weird stuff with preparing/unpreparing statements, it may break.
 - Changed exceptions and errors for many error situations.
 - Mishandling prepared statements will now break the connection.
 - Many string references and const char pointers are now `std::string_view`.
 - New `zview` class wraps `string_view` for string with terminating zero.
 - The `stream_base` abstract base class is gone.
 - Transactions no longer have an `isolation_tag` nested type.
 - The `isolation_traits` type is gone.
 - There's no more `pqxx_exception`.  Complicated things too much.
 - `pqxx::string_traits<>::name()` has been replaced with `pqxx::type_name`.
 - `to_string()` can now handle `std::vector` (to produce an SQL array).
 - All `from_string()` that took a C string now take a `std::string_view`.
 - There are now separate `string_traits` and `null_traits` templates.
 - Enums outside classes are now scoped enums.
 - `error_verbosity` is no longer nested in connection.
 - `connection::get_verbosity` is gone.
 - Some enums have changed names: `accesspolicy` to `access_policy`, and so on.
 - `dynamic_params` now accepts an accessor.
 - Fixed "const" support in arguments to parameterised/prepared statements.
 - Connection objects can now be moved.
 - `connections::options()` has been replaced by `connection_string()`.
 - Replaced pqxx-fulltest with `test_all.py`.
 - Some `size_type` have changed to different types, to match current libpq.
 - Internal overflows are more consistently caught and reported.
 - Deprecated items have been removed.
 - Large objects now require backend version 9.3 or better.
 - Seeking inside large objects now supports 64-bit sizes.
 - Visual Studio project files and sample headers are gone.  Use CMake.
 - MinGW Makefiles are gone.  Use `configure` or CMake.
 - Need PostgreSQL 10 to use robusttransaction.
 - `robusttransaction` no longer uses a log table.  Feel free to drop it.
6.4.4
 - Use pkg-config if pg-config is not available.
 - In CMake build, prefer CMake's config headers over any found in source tree.
6.4.3
 - Updated copyright strings.
 - Added missing "stream" headers to autotools-based install.
 - Added stream headers to pqxx/pqxx header.
6.4.2
 - Fix mistake for Windows in 6.4.1: use PQfreemem, not std::free.
 - Easily enable runtime checks in configure: "--enable-audit".
 - Enable optimisation in CircleCI build.
6.4.1
 - Fixed more memory leaks.
6.4.0
 - Half fix, half work around nasty notice processor life time bug.
 - Fix selective running of tests: "test/unit/runner test_infinities".
 - Added some missing `std::` qualifications.
6.3.3
 - Throw more appropriate error when unable to read client encoding.
 - CMake build fixes.
6.3.2
 - Conversion errors no longer throw pqxx::failure; always conversion_error!
 - Use C++17's built-in numeric string conversions, if available.
 - Query numeric precision in a more sensible, standard way.
 - Avoid "dead code" warning.
 - Replace obsolete autoconf macros.
 - Remove all "using namespace std".
 - CMake build fixes.
6.3.1
 - Windows compile fix (CALLBACK is a macro there).
 - Work around Visual Studio 2017 not supporting ISO 646.
6.3.0
 - New "table stream" classes by Joseph Durel: stream_from/stream_to.
 - Support weird characters in more identifiers: cursors, notifcations, etc.
 - Connection policies are deprecated.  It'll all be one class in 7.0!
 - Connection deactivation/reactivation is deprecated.
 - Some items that were documented as deprecated are now also declared as such.
 - Fix Windows bug where WSAPoll was never used.  Thanks dpolunin.
 - Fix Windows CMake build to link to socket libraries.  Thanks dpolunin.
 - Various other changes to the CMake build.
 - Fix failure when doing multiple string conversions with Visual C++.
 - Fix nested project builds in CMake.  Thanks Andrew Brownsword.
 - In Visual Studio, build for host architecture, not "x64".
 - Fix string conversion link error in Visual Studio.  Thanks Ivan Poiakov.
 - Fix string conversion to bool for "1".  Thanks Amaracs.
 - Fix in escaping of strings in arrays.  Thanks smirql.
 - Faster copying of results of large queries.  Thanks Vsevolod Strukchinsky.
 - Starting to handle encodings properly!  Thanks to Joseph Durel.
 - No longer using std::iterator (deprecated in C++17).
6.2.5
 - Removed deprecated pqxx-config.
 - Build fix on Visual C++ when not defining NOMINMAX.
 - Reduce setup code for string conversions, hopefully improving speed.
 - Allow nul bytes in tablereader.
 - Support defining string conversions for enum types.
 - Fixed const/pure attributes warning in gcc 8.
 - Updated build documentation to mention CMake option.
 - Fixed a floating-point string conversion failure with Visual Studio 2017.
6.2.4
 - Fix builds in paths containing non-ASCII characters.
 - New macro: PQXX_HIDE_EXP_OPTIONAL (to work around a client build error).
6.2.3
 - Build fixes.
6.2.2
 - Variable number of arguments to prepared or parameterised statement (#75).
 - Windows build fix (#76).
6.2.1
 - Compile fixes.
6.2.0
 - At last!  A check against version mismatch between library and headers.
 - Small compile fixes.
6.1.1
 - Small compile fixes.
 - A particular error string would always come out empty.
6.1.0
 - Dependencies among headers have changed.  You may need extra includes.
 - Library headers now include "*.hxx" directly, not the user-level headers.
 - Supports parsing of SQL arrays, when using "ASCII-like" encodings.
6.0.0
 - C++11 is now required.  Your compiler must have shared_ptr, noexcept, etc.
 - Removed configure.ac.in; we now use configure.ac directly.
 - Removed pqxx::items.  Use the new C++11 initialiser syntax.
 - Removed maketemporary.  We weren't using it.
 - Can now be built outside the source tree.
 - New, simpler, lambda-friendly transactor framework.
 - New, simpler, prepared statements and parameterised statements.
 - Result rows can be passed around independently.
 - New exec0(): perform query, expect zero rows of data.
 - New exec1(): perform query, expect (and return) a single row of data.
 - New exec_n(): perform query, expect exactly n rows of data.
 - No longer defines Visual Studio's NOMINMAX in headers.
 - Much faster configure script.
 - Most configuration items are gone.
 - Retired all existing capability flags.
 - Uses WSAPoll() on Windows.
 - Documentation on readthedocs.org, thanks Tim Sheerman-Chase.
5.1.0
 - Releases after this will require C++11!
 - Internal simplification to pqxx::result.
 - A row object now keeps its result object alive.
 - New exec() variants: "expect & return 1 row," "expect no rows," "expect n."
 - ChangeLog is gone.  It was a drag on maintenance.
5.0.1
 - Exposed sqlstate in sql_error exception class.
5.0
 - The PGSTD namespace alias is gone.  Use the std namespace directly.
 - pqxx::tuple is now pqxx::row, to avoid clashes with std::tuple.
 - Deprecated escape_binary functions dropped.
 - Deprecated notify_listener class dropped.
 - Support for many old compilers dropped.
 - Support for "long long" and "long double" types is always enabled.
 - No longer uses obsolete std::tr1 namespace; use plain std instead.
 - Now requires libpq 9.1 or better.
 - Requires server version 9.1 or better.
 - Support for REPEATABLE READ isolation level added.
 - Makefile fixes for Visual Studio 2013.
 - Supports C++11 and C++14.
 - No longer has obsolete debian & RPM packaging built in.
 - Fixed failure to abort uncommitted subtransactions on destruction.
 - Fixed failure to detect some integer overflows during conversion.
 - Build tooling uses /usr/bin/env python instead of /usr/bin/python.
 - New configure options: --with-postgres-include and --with-postgres-lib.
 - In g++ or compatible compilers, non-exported items are no longer accessible.
 - Many build fixes for various platforms and compilers.
4.0
 - API change: noticers are gone!  Use errorhandlers to capture error output.
 - API change: tablereaders and tablewriters are gone; they weren't safe.
 - API change: prepared statements are now weakly-typed, and much simpler.
 - API change: fields and tuples are now stand-alone classes in ::pqxx.
 - API change: thread-safety field have_strerror_r is now have_safe_strerror.
 - API change: notify_listener has been replaced with notification_receiver.
 - notification_receiver takes a payload parameter.
 - Easier Visual C++ setup.
 - Absolutely requires a libpq version with PQescapeStringConn.
 - Absolutely requires libpq 8.0 or better.
 - Changes for C++0x.
 - Supports clang++.
 - Visual C++ makefiles now support new-style unit tests.
 - Sample headers for more recent Visual Studio versions.
 - Fixes binary-data escaping problems with postgres 9.0.
 - Fixes problems with binary-string handling and escaping.
 - Fixes compatibility problems between 9.x libpq and 7.x backend.
 - quote_name to escape SQL identifiers for use in queries.
 - syntax_error reports error's approximate location in the query.
 - On Windows, now uses ws2_32 instead of wsock32.
 - Various Windows build fixes.
 - Updated for gcc 4.6.0.
 - configure script supports --enable-documentation/--disable-documentation.
 - Streamlined test/release toolchain.
3.1
 - Shared libraries are now versioned by ABI: 3.1 instead of 3.1.0 etc.
 - Threading behaviour is now documented, and can be queried.
 - Version information available at compile time.
 - Supports parameterized statements.
 - Result tuples now support slicing.
 - Configure with --with-tr1=boost to use BOOST shared_ptr.
 - String conversion now has its own header file.
 - Supports read-only transactions.
 - Fixed breakage with Solaris "make".
 - Uses shared_ptr if available.
 - binarystring::str() is no longer cached; no longer returns reference.
 - Fixed problems in Visual C++ Makefile for test suite.
 - Fixed problems with RPM packaging.
 - Fixed build problem on RedHat/CentOS 5.
 - Lets you check whether a prepared statement has been defined.
 - "Varargs" prepared statements.
 - Unnamed prepared statements now supported.
 - Results have iterator as well as const_iterator.
 - Rewrite of robusttransaction logic; may actually do its job now.
 - Connections support async query cancel from signal handler or thread.
 - More documentation for performance features.
3.0
 - Website is now at http://pqxx.org/ (no redirects)
 - Completely replaced cursor classes
 - More helpful error messages on failed connections
 - More detailed hierarchy of constraint-violation exception classes
 - trigger is now called notify_listener, trigger header is now notify-listen
 - New mixin base class pqxx_exception distinguishes libpqxx exception types
 - Quoting is back!  transaction_base::quote() & connection_base::quote()
 - Several build & documentation problems with Visual C++ fixed
 - Compile fixes for gcc 4.2, 4.3
 - Compile fixes for Sun Studio Express 5.9
 - Uses strlcpy() where available, instead of strncpy()
 - Keeps better track of applicable text encodings
 - Fixed bug with prepared statement parameters in separate C++ statements
 - robusttransaction now works for multiple users
 - Pipeline lets you cancel ongoing queries, e.g. because they run for too long
 - Fixed broken escaping of binary values in tablewriter
 - Floating-point types now represented with full precision
 - Proper unit tests for new functionality
 - New traits-based system for adding data types
 - Floating-point infinities now supported
 - Flushing/completing a pipeline now frees up the transaction for other use
 - Completely reworked test suite, builds and runs much faster
 - tablewriter supports writing of raw lines
2.6.9
 - Removed old 1.x API (that means all identifiers with capital letters!)
 - Tested with all current libpq versions and oldest/newest supported backends
 - No longer have old OnCommit()/OnAbort()/OnDoubt() callbacks in transactor!
 - Fixes failure when closing cursors with upper-case letters in their names
 - Fixes bug when adding triggers to connections that aren't open yet
 - Fixes bug when removing triggers
 - Fixes small memory leak when preparing statements
 - Fixes many problems with older backends
 - Fixes bug in result::swap(): protocol versions were not swapped
 - Some errors went undetected when using certain libpq versions
 - Fixes prepared statements on new libpq versions talking to old backends
 - Can estimate server version if libpq does not know how to obtain it
 - Greatly reduced memory usage while escaping strings
 - With Visual C++, creates lib/ directory if not already present
 - Useful error messages when preparing statements
 - Allows prepared statements to be registered explicitly
 - Support for "long long" types; enable with PQXX_ALLOW_LONG_LONG macro
 - Compilation errors for older libpq versions fixed
 - Some new small utility classes for disabling notice processing etc.
 - Result sets remember the queries that yielded them
 - New test script, pqxx-fulltest, tests against all current postgres versions
 - Connections can simulate failure
 - Adds password encryption function
2.6.8
 - Fixes bug: binary parameters to prepared statements truncated at nul bytes
 - New, more specific exception types to distinguish errors from server
 - Resolved serious problems with generated reference documentation
 - Automatically detect Windows socket library with MinGW
 - Windows "make" fixed to run from main directory, not win32
 - Fixes "mktemp" problems on some BSD-based platforms
 - pqxx-config is deprecated; use pkg-config instead
 - On GNU/Linux, uses poll() instead of select() to avoid file descriptor limit
 - Will provide server and protocol version information where available
 - New cursor class, absolute_cursor
2.6.7
 - New escape functions for binary data: transaction_base::esc_raw()
 - Improved detection of socket libraries, especially for MinGW
 - Works around bug in some versions of GNU grep 2.5.1
 - Fixes problem with configuration headers
 - Fixes PQprepare() detection
 - Fixes incomplete Visual C++ Makefile
 - Fixes compile error in workaround for older libpq versions
 - Removes "rpath" link option
2.6.6
 - New, encoding-safe string-escaping functions
 - Upper-case letters now allowed in prepared-statement names
 - Fixes crash in test005
 - More Visual C++ improvements
 - Removed collaboration diagrams from reference docs
 - New templating system for generating Windows Makefiles etc.
2.6.5
 - Visual C++ users: copy win32/common-sample to win32/common before editing it
 - Should fix problems finding socket library on MinGW
 - Even more work on Visual C++ problems
 - Updated documentation for Visual C++ users
 - Fixed bug in prepared statements (mostly visible on Visual C++)
 - Nested transactions work harder to detect backend support
2.6.4
 - Massively improved compatibility with Windows and Visual C++
 - Fixed late initialization of "direct" connection state
 - Fixed problem with initialization of connection capabilities
 - Fixed configuration bug for libpq in nonstandard locations
 - Sample configuration header for libpq found in PostgreSQL 8.1
2.6.3
 - Radical rework of prepared statements; INCOMPATIBLE INTERFACE CHANGE!
 - Dropped support for g++ 2.95
 - Emulate prepared statements support on old libpq or old backend
 - Bug fix: missing tutorial (release script now tests for this)
 - Automatically links in socket library on Windows or Solaris, if needed
 - Bug fix: check for std namespace didn't work
 - Fixes for Cygwin/MSYS/MinGW
2.6.2
 - Bug fix: connection state was not set up properly in some common cases
 - Bug fix: headers were installed in "include" instead of "include/pqxx"
 - Bug fix: sqlesc(string) broke with multibyte or multiple encodings
 - namedclass is now used as a virtual base; affects all subclass constructors
 - Initial implementation of subtransactions
 - Detect more connection capabilities
 - Standard library namespace can be set from configure script's command line
 - Completely reworked connection hierarchy, with separate policy objects
 - Clients can now define their own connection policies
 - Paved the way for client-defined thread synchronization
 - Now lives at http://thaiopensource.org/development/libpqxx/
2.6.1
 - Hugely improved recognition of different strerror_r() versions
 - Resolved link problems with gcc 4.0 and shared library
2.6.0
 - New macro PQXX_SHARED defines whether to use/build libpqxx as shared library
 - Robusttransaction compatible with PostgreSQL 8.1
 - Infrastructure for querying connection/backend capabilities at runtime
 - Greatly improved cursor support
 - Connection reactivation can be inhibited explicitly
 - Tries even harder to make sense of conflicting strerror_r() definitions
 - Detects connection failures that libpq glosses over
 - Reference documentation grouped into more coherent sections
 - Assumes strerror() is threadsafe on systems that have no strerror_r()
 - Now allows connection's socket number to be queried
 - New internal_error class for libpqxx-internal errors
 - With Visual C++, doesn't redefine NOMINMAX if it is defined already
 - Several compatibility improvements for Visual C++
 - Fixes and workarounds for HP-UX and HP aCC compiler
 - Phased old cursor interface out of test suite; tests ported to new interface
 - Added documentation on thread safety
 - New thread safety model
 - Large objects have functions to tell current position
 - Minor updates to tutorial (somebody pay me and I'll do more :)
 - No longer needs libpq-fs.h header
 - Meaningful error messages for ambiguous string conversions fixed
2.5.6
 - Support null parameters to prepared statements (use C-style char pointers)
2.5.5
 - Diagnoses connection failure during result transfer
 - Fixes invalid -R link option in pqxx-config
2.5.4
 - Fix workaround code for older libpq versions without PQunescapeBytea()
 - Work around grep bug in Fedora Core 4 that broke configure in UTF-8 locales
 - In Visual C++, assume libpqxx is a DLL when linking to std library as DLL
 - Missing documentation in distribution archive is back again
 - Export fewer symbols from library binary with gcc 4.0
 - Releases now automatically tested against gcc 4.0
 - Meaningful link errors for additional ambiguous string conversions
 - DLL symbol exports now automatically tested before each release
2.5.3
 - Greatly improved builds on MinGW with MSYS
 - All known problems with MinGW fixed
 - Fix bugs in stream classes that caused failures and crashes with STLport
 - Detects and uses STLport automatically
2.5.2
 - Fix memory leaks
 - Fix problems with NaN (not-a-number values) on some compilers
2.5.1
 - Fix configure script; broke when very recent libpqxx was already installed
 - Fix cursor breakage when "long" is more than 32 bits
 - Fix cases where new-style abort/doubt handlers are used
 - Fix for division-by-zero error in Visual C++ (changed sample headers)
 - Improved checking for strerror_r in configure script
 - Fix for problem MinGW has with configure script
 - Fix spurious failure of Oid check in configure script
2.5.0
 - Fix race condition in removing triggers
 - Fix binary string conversion with older libpq
 - Fix some error strings that may previously have come out wrong
 - No longer includes any libpq headers while compiling client code
 - Improved thread safety: avoid strerror() where possible
 - Prepared statements
 - Translate more error conditions to std::bad_alloc exception
 - Clearer and more specific explanations for configuration failures
 - Improved documentation
 - Looks for standard library in global namespace as well as std
 - Accepts standard C library in std namespace
 - Release script automatically tests with a range of compilers, not just one
 - Compatible with g++ 2.95 again; this time it's tested automatically
2.4.4
 - Fix problems building shared library in Visual C++
 - Fix autobuild in Debian, which was broken by mistake in BSD grep workaround
 - Fix conversion of string to floating-point type NaN
 - Remove stray CVS directories from distribution archive
 - Workaround for Visual C++ problem when issuing messages from destructors
 - Yet more workarounds for Visual C++ bugs
 - Fix situation where connection state might not be restored after failure
 - Fix configuration problem on SunOS
 - Network speedup in connection setup with pending variables and/or triggers
2.4.3
 - Yet more workarounds for bugs in Visual C++ .NET 2003
 - Fixes for SunC++ 5.5
 - On Visual C++, now defines NOMINMAX, fixing large object support
 - Workaround for BSD grep
 - Improvements for builds from CVS
 - Sample config headers for Sun ONE Studio 8
2.4.2
 - Fix minor problems with Apple's version of g++ 3.3
 - Fix problem with MingW on Windows
 - Workarounds and fixes for Visual C++.NET 2003
 - Renewed compatibility with g++ 2.95
 - More sample configuration headers
 - Updated reference documentation
 - Removed assert code
2.4.1
 - Several bugs in icursor_iterator fixed; incompatible interface changes
 - Tightens throw specifications on begin(), end(), size(), capacity()
 - Containers define reference and pointer types
 - Implements swap() in all container types
 - Implements == and != in all container types
 - Stabilizes new (but still limited) cursor interface
 - icursor_iterator thinks purely in stride granularity
 - Introduces </<=/>/>= comparisons for icursor_iterators
 - Allows "adopted SQL cursors" in new cursor interface
 - Reference-counting in binarystrings, so they can be copied (and efficiently)
 - Fixes reference-to-temporary problem with std::reverse_iterator in results
 - Result/tuple reverse_iterators no longer require std::reverse_iterator
 - Includes some sample config headers (in config/sample-headers)
 - Replaces iffy autoconf checks (avoid failures with maintainer mode's -Werror)
 - Fixes incompatibility with some implementations of Unix "cut" program (again)
2.4.0
 - Fixes incompatibility with some implementations of Unix "cut" program
 - Fixes "ptrdiff_t redefinition" problem in some environments
 - More container-like tuples, so fields can be iterated
 - All size_type types are now unsigned
 - More conservative robusttransaction--thanks Tom Lane
 - Stream-like extraction operator for result field conversion
 - Warnings about deprecated headers now suppressed while compiling library
 - Iterator constructors and copy assignments now have empty throw specs
2.3.0
 - Generates MinGW Makefile automatically
 - Documents MinGW build
 - Workaround for missing prepared-statement support
 - Potential bug fixed in closing of connections
 - Fixed incompatibility between new cursor streams and older backends
 - Removed pqxxbench
2.2.9
 - Bugfix in removing trigger
 - Added "failed connection" to regression test
 - Some changes to throw specifications
 - Putting libpq in its own namespace is optional
2.2.8
 - Moved libpq into pqxx::internal::pq namespace
 - New config system separates compiler-related items from libpq-related ones
 - Auto-generates Visual C++ Makefile, should always remain up-to-date now
2.2.7
 - Bugfix: from_string() didn't handle LONG_MIN--thanks Yannick Boivin
2.2.6
 - Complete "pipeline" rewrite, for better exception safety
 - New garbage collection scheme for "result;" constructors now exception-free
2.2.5
 - First new cursor classes!
 - Fixed strange failure in tablewriter during large insertions
 - Updated tutorial
2.2.4
 - New utility class template, items<> for easy container initialization
 - New utility function template, separated_list()
 - Error handling bugfix in tablewriter
 - Fixed tablereader handling of lines ending in empty fields
 - tablereader lines no longer end in newline with old libpq versions
2.2.3
 - Trigger names no longer need to be proper identifiers
 - Compile fixes for g++ 3.4.0 and other modern compilers
 - Tablestreams may specify column lists
 - Deprecated Quote() in favour of sqlesc(); improved quoting
 - Fixed generation of libpqxx.spec
2.2.2
 - Bugfix in fieldstream w.r.t. reading strings on some systems
 - Renamed config.h to internalconfig.h to avoid confusion
 - New connection functions allow client to sleep until notification arrives
 - Notification functions return number of notifications received
 - Even fewer client-visible macros exported by libconfig.h
2.2.1
 - New, 2.x-style string conversions without locale problem
 - Documentation improvements
 - Implemented result::swap()
2.2.0
 - Installs to /usr/local by default, NOT to /usr/local/pqxx like before!
 - Uses Postgres-provided script to find Postgres (thanks Peter Eisentraut)
 - Which means no more configure arguments required on Irix (thanks Arjen Baart)
 - Fixes long-standing bug in result class!
 - New pipeline class for throughput optimization
 - New field stream class: read result field as C++ stream
 - Separate namespace pqxx::internal for definitions not relevant to the user
 - More Windows compilation fixes
 - SUN Workshop 6 compile fixes and workarounds (thanks Jon Meinecke)
 - Implemented reverse_iterator for result class
 - Checks for functional std::reverse_iterator template
 - Preliminary Makefile for MinGW compiler (thanks Pasquale Fersini)
 - Changed the way unique<> works
 - Checks for functional std::count_if()
 - Bugs fixed & test programs added
2.1.3
 - Makefile fixes for Visual C++, thanks Paresh Patel
 - Library ABI versioning implemented, thanks Roger Leigh
 - Uses old SQL isolation level syntax for compatibility, thanks koun@sina.com
 - tablestreams can explicitly complete() before destructor
 - Bugfix in robusttransaction: forgot to set isolation level
 - Fixed off-by-ones in tablewriter escape code
 - tablestreams now use \n-style escape sequences
 - tablestreams support octal numbers
 - Freely definable "null" strings in tablestreams, as originally intended
 - Improved Debian packaging, thanks Roger Leigh
 - tablestreams use libpq's new-style COPY functions, if available
 - Extended automation of build/release procedure
 - tablewriter writes in nonblocking mode to help hide communication latency
 - Can get backend variables as well as set them
 - More configuration macro cleanups
 - Workaround for missing clear() in standard string
 - Merry Christmas!
2.1.2
 - Compile fix for gcc libstdc++ 2.9, thanks Jaroslaw Staniek
 - Moved deprecated functions below current ones
 - Cleanups for Debian packaging (thanks Roger Leigh, new Debian maintainer!)
 - Updated authors listings
 - Bumped ABI version number for the first time (now 2:0:1)
2.1.1
 - More workarounds for gcc 2.95
 - Automated tools keep test makefiles up to date
2.1.0
 - Asynchronous connections
 - Fixed configure --includedir option (thanks Ray Dassen!)
 - Compile fixes for SUN Workshop 6, and one for gcc on FreeBSD 4.8
2.0.0
 - New stable release!
 - Includes all changes since 1.5 release.
 - Workarounds for Microsoft Visual C++ 7 problems.  Thanks Costin Musteata!
 - No longer need to define PQXX_NO_PARTIAL_CLASS_TEMPLATE_SPECIALISATION
 - Integrated Windows configuration into regular configuration
 - Only uses #warning if preprocessor supports it
 - Works on libpq versions without PQ[un]escapeBytea()
1.9.9
 - Minor documentation changes
1.9.8
 - Workaround for compile problem with postgres 7.3
 - Convenience typedef for transaction<>: "work"
1.9.7
 - binarystring rewritten and moved to its own file
 - binarystring::size() does not include terminating null byte!
 - Implemented escaping of binary strings
 - Fix in workaround for missing numeric_limits on some compilers
 - String conversion supported for unsigned char *
 - More helpful link errors for unsupported string conversions
 - Complete test coverage
1.9.6
 - Fixes in "field table" support
 - Improved coexistence with client program's config.h, if any
 - Prefixed autoconf macros used in headers with "PQXX_"
1.9.5
 - Header file contents moved to .hxx files for editor filetype recognition
 - Fixes wrong timestamp for include/pqxx/result in 1.9.4 distribution
1.9.4
 - Fixes Visual C++ build problem when compiling as library
1.9.3
 - Quick release for various minor changes
1.9.2
 - Renamed most public member functions to all-lower-case names
 - <pqxx/all> (previously <pqxx/all.h> is now called <pqxx/pqxx>
1.9.1
 - tablestream destructor crashed if table didn't exist (thanks Sean [Rogers?])
 - Renamed all header files to remove ".h" suffix
 - Tables created by regression test now prefixed with "pqxx" for safety
 - Large objects now considered stable
 - Migrated tutorial from SGML to DocBook XML (thanks Wichert Akkerman)
 - Added tests 57-59
 - Fixed compile error in largeobject
 - Updated Windows makefiles
1.9.0
 - EVERYTHING HAS CHANGED.  Read the list or run into trouble!
 - CURSOR HAS INCOMPATIBLE CHANGES AND MAY BE REPLACED COMPLETELY
 - CACHEDRESULT HAS INCOMPATIBLE CHANGES (won't compile without changes)
 - REVISE YOUR TRANSACTORS; now templatized on transaction type
 - Finally got license file in order
 - Incompatible change in setting transactor quality of service
 - Cursors require serializable isolation level (checked at link time)
 - Renamed Connection_base to connection_base, Connection to connection,
   LazyConnection to lazyconnection
 - Renamed LargeObject to largeobject, LargeObjectAccess to largeobjectaccess
 - Renamed Noticer to noticer
 - Renamed Trigger to trigger
 - Renamed Result to result, Tuple to tuple, Field to field
 - Renamed Unique<> to unique<>
 - Renamed CachedResult to cachedresult
 - Transformed Transaction Taxonomy (TTT):
 - Renamed Transaction_base to transaction_base
 - Renamed Transaction to transaction
 - Renamed Transactor to transactor<> (now a template)
 - Implemented transaction isolation levels as compile-time static properties
 - transaction and robusttransaction now templatized on their isolation levels
 - cachedresult requires serializable isolation level (checked at link time)
 - Now need to include pqxx/transactor.h yourself if you need transactors
 - Large objects require real backend transaction at compile time
 - New type oid and constant oid_none for row identifiers resp. null oid
 - Added some forgotten PQXX_LIBEXPORTs
 - Tweaked documentation in many places
1.8.1
 - By popular request: more convenient way to read field values
 - Documented locale sensitivity of ToString(), FromString(), Field::to()
1.8.0
 - Compiles on gcc 2.95 again (heavy streambuf workarounds in largeobject.h)
 - ConnectionItf renamed to Connection_base, TransactionItf to Transaction_base
 - connectionitf.h is now connection_base.h, transactionitf.h connection_base.h
1.7.8
 - BinaryString class for unescaping bytea strings
 - PQAlloc template keeps track of libpq-allocated objects
 - Removed some consts in Unique<>, ConnectionItf, sorry!
 - Can now set session variables on connections, transactions
1.7.7
 - ./configure also looks for postgres in /usr/local/pgsql
 - test007 now uses SQL_ASCII as its test encoding
 - integrated Greg Hookey's Debian packaging
1.7.6
 - added postgres library (libpq) to dynamic link path
1.7.5
 - added test052 - test055
 - added Result::Tuple::ColumnNumber()
 - also test setting of client encodings
 - removed superfluous versions of to_file() from large object classes
1.7.4
 - new exception class, sql_error, remembers query text
 - moved exception classes to new file include/pqxx/except.h
 - test cases report texts of any failed queries
 - added tools/rmlo.cxx
1.7.3
 - default constructors for connection classes
 - revamped seeking operations on large objects
 - better error messages in large objects
 - added test050, test051
1.7.2
 - more workarounds for Sun CC 5.1, thanks Jeroen van Erp!
 - preliminary support for "named" queries
 - can now Quote() string constants
 - included Doxyfile in distribution archive
 - helps avoid Windows memory allocation problem in DLLs
 - allows setting of client character set encoding
1.7.1
 - regenerated documentation
1.7.0
 - removed all deprecated features
 - connection string documentation in README
 - separate Connection, LazyConnection classes
 - made test001 more concise
 - added test049
1.6.4
 - configure script now respects different std namespace
1.6.3
 - olostream, lostream now flush themselves before closing
 - fixed compilation problems when using ToString<>() on a plain char *
 - compilation fixes for Sun compiler (thanks Jeroen van Erp!)
 - added .pc file for pkgconfig (thanks Ray Dassen!)
1.6.2
 - Debian packaging added to distribution archive
 - new ilostream, olostream, lostream classes
1.6.1
 - large object's cunlink() replaced by remove()
 - default constructor for LargeObject
1.6.0
 - new large objects interface
 - added test048
1.5.0
 - allow result fields to be written to streams
 - removed confusing CachedResult::clear()
 - minor documentation updates
 - added test046, test047
 - added <pqxx/all.h> convenience header
1.4.5
 - fixed crash CachedResult that was less shallow than I thought
 - fixed quoting problem with adopted SQL cursors
1.4.4
 - (forgot to save cursor.cxx with new constructor in 1.4.4, sorry)
1.4.3
 - all tests now have three-digit numbers
 - Cursor can adopt SQL cursor returned by a function
1.4.2
 - bugfix in CachedResult when accessing empty Results
 - minor documentation improvements
1.4.1
 - documents new homepage: http://pqxx.tk/
 - Connection constructor accepts null connect string
 - Exec() now also takes queries as C++ strings
1.4.0
 - Connection::IsOpen() renamed to is_open()
 - NoticeProcessor replaced by Noticer (with C++ linkage)
1.3.7:
 - detects nasty rare problem case with Cursors in unknown positions
1.3.6:
 - fixed detection of missing PQescapeString().  Thanks David Wright!
v1.3.5:
 - documented Windows build procedure
 - fixed problem with upper-case letters in cursor names.  Thanks key88!
2003-01-19 16:00, v1.3.4:
 - support long double type
 - clarified some error messages
2003-01-08 18:45, v1.3.3:
 - fix missing include in test13
2003-01-07 02:30, v1.3.2:
 - configure looks for postgres includes/library in more places, thanks Ray!
2003-01-02 23:00, v1.3.1:
 - bugfix in Cursor positioning
2003-01-02 20:30, v1.3.0:
 - absolute positioning for Cursor
 - better documentation on cursors
 - reduced, but improved test suite output
2002-12-23 17:30, v1.2.8:
 - Cursor::Move() returns number of rows skipped
 - new typedef Cursor::size_type
2002-12-14 23:30, v1.2.7:
 - test suite now distinguishes expected errors from unexpected ones
2002-12-09 20:00, v1.2.6:
 - fixed some Cursor test cases for change in postgres 7.3
 - added important warning to Cursor
2002-12-09 02:00, v1.2.5:
 - added important warning to CachedResult
2002-12-08 14:14, v1.2.4:
 - fixed compile error on some systems in include/pqxx/util.h
2002-12-04 12:00, v1.2.3:
 - workaround for broken <sys/select.h> on some systems
 - fixed Quote() bug
2002-12-03 01:30, v1.2.2:
 - fixed serious CachedResult bug
 - added test41
2002-12-02 17:00, v1.2.1:
 - hopefully fixed cursor bug with PostgreSQL 7.3
2002-12-01 22:00, v1.2.0:
 - new CachedResult class
2002-11-07 13:15, v1.1.4:
 - workaround for missing InvalidOid definition
2002-10-23 16:00, v1.1.3:
 - Cursor & TableStream hierarchy now work on any transaction type
 - get no. of affected rows & oid of inserted row from Result
 - increased test coverage
2002-10-21 01:30, v1.1.2:
 - updated build procedure
 - Debian packaging improvements
2002-09-25 03:00, v1.1.1:
 - supports activating/deactivating of connections
 - various Connection getters now activate deferred connection first
2002-09-23 01:00, v1.1.0:
 - supports lazy connections (added 19 test cases just for these)
 - greatly reduced performance overhead for RobustTransaction
 - removed id field from RobustTransaction's transaction log tables
2002-09-14 20:00, v1.0.1:
 - now lives on GBorg
 - various packaging updates
2002-06-12 17:30, v0.5.1:
 - no longer have to destroy one transaction before creating the next
2002-06-07 17:15, v0.5.0:
 - "make install" now finally installs headers!
 - distribution now includes SGML (DocBook) version of tutorial
2002-06-04 15:00, v0.4.4:
 - may now have multiple triggers with same name on single connection
2002-06-02 23:00, v0.4.3:
 - fixed TableReader problem with \t and \n
2002-06-01 21:00, v0.4.2:
 - hopefully fixes compile problem with broken std::iterator
 - configure no longer requires --with-postgres-include=/usr/include/postgresql
2002-05-29 22:00, v0.4.1:
 - can now also handle bool, unsigned char, short field types
2002-05-27 22:30, v0.4.0:
 - RENAMED Transactor::TRANSACTIONTYPE to argument_type for STL conformance
 - RENAMED Result::Field::name() to Name()
 - documentation improvements
 - minor optimizations
2002-05-18 00:00, v0.3.1:
 - removed broken postgres_fe.h dependency (hopefully permanent fix)
2002-05-12 22:45, v0.3.0:
 - also looks for postgres_fe.h in postgres' internal/ directory (tmp fix)
2002-05-05 01:30, v0.2.3:
 - extensive build instructions in README
 - make check now controlled through PG environment variables
2002-05-04 19:30, v0.2.2:
 - more STL conformance
 - fixed regression test
 - test6 now copies "orgevents" to "events" by default
2002-04-28 23:45 Version bumped to 0.2
2002-04-28 23:45 Self-generated distribution archive
2002-04-27 14:20 Replaced automake symlinks with actual files
2002-04-07 02:30 Released with configure script
2002-03-29 01:15 Not yet released.  Still integrating autogen stuff...<|MERGE_RESOLUTION|>--- conflicted
+++ resolved
@@ -1,4 +1,3 @@
-<<<<<<< HEAD
 8.0.0
  - C++20 is now the oldest C++ version that libpqxx supports.
  - **Result/row iterators have changed.**  Instead of `i[n]` do `(*i)[n]`.
@@ -45,10 +44,8 @@
  - `check_cast()` supports infinities and NaNs.
  - Now supporting CMake "unity builds."
  - Stop trying to figure out link options for filesystem library.
-=======
 7.10.4
  - Logic for controlling non-blocking mode was inverted (non-Windows). (#1057)
->>>>>>> e8a6fb6a
 7.10.3
  - Fix Microsoft Visual Studio C++17 build. (#1036, #1037)
  - Run Appveyor & CircleCI tests against multiple C++ versions at once.
