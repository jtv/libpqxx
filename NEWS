--- conflicted
+++ resolved
@@ -1,4 +1,3 @@
-<<<<<<< HEAD
 8.0.0-rc4
  - Release candidate for 8.0.0.
  - Any changes will be logged under "8.0.0".
@@ -61,12 +60,10 @@
  - More SQL statements can now be `std::string_view` instead of `pqxx::zview`.
  - Work around broken multidim operator[] support in MSVC 2022.
  - Nicer replacement for `pqxx::connection::port()`: `port_number()`.
-=======
 7.10.5
  - Fix missing types in Doxygen docs (by downgrading Doxygen :-/ ).
  - Tweak `README.md`. (#1111)
  - Skip YAML lint checks; it's all fixed up in the 8.0 release branch.
->>>>>>> fd190df6
 7.10.4
  - Logic for controlling non-blocking mode was inverted (non-Windows). (#1057)
  - Pass SQL error code when throwing `pqxx::insufficient_privilege`. (#1077)
